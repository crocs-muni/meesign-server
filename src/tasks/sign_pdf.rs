--- conflicted
+++ resolved
@@ -144,13 +144,8 @@
         )
     }
 
-<<<<<<< HEAD
     fn update(&mut self, device_id: &[u8], data: &[u8]) -> Result<bool, String> {
-        if self.communicator.accept_count() != self.group.threshold() {
-=======
-    fn update(&mut self, device_id: &[u8], data: &[u8]) -> Result<(), String> {
         if self.communicator.accept_count() < self.group.threshold() {
->>>>>>> 34ccd1f3
             return Err("Not enough agreements to proceed with the protocol.".to_string());
         }
 
@@ -205,10 +200,6 @@
         self.communicator.acknowledge(device_id);
     }
 
-    fn acknowledge(&mut self, device_id: &[u8]) {
-        self.communicator.acknowledge(device_id);
-    }
-
     fn device_acknowledged(&self, device_id: &[u8]) -> bool {
         self.communicator.device_acknowledged(device_id)
     }
