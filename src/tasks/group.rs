--- conflicted
+++ resolved
@@ -10,12 +10,8 @@
 use crate::protocols::elgamal::ElgamalGroup;
 use crate::protocols::frost::FROSTGroup;
 use crate::protocols::gg18::GG18Group;
-<<<<<<< HEAD
+use crate::protocols::musig2::MuSig2Group;
 use crate::protocols::{Protocol, create_keygen_protocol};
-=======
-use crate::protocols::musig2::MuSig2Group;
-use crate::protocols::Protocol;
->>>>>>> 8c5ca8e5
 use crate::tasks::{Task, TaskResult, TaskStatus};
 use crate::{get_timestamp, utils};
 use async_trait::async_trait;
@@ -58,7 +54,6 @@
         let id = Uuid::new_v4();
 
         let devices_len = devices.len() as u32;
-<<<<<<< HEAD
         let protocol = create_keygen_protocol(
             protocol_type,
             key_type,
@@ -68,32 +63,6 @@
             id.clone(),
             0,
         )?;
-=======
-        let protocol: Box<dyn Protocol + Send + Sync> = match (protocol_type, key_type) {
-            (ProtocolType::Gg18, KeyType::SignPdf) => {
-                Box::new(GG18Group::new(devices_len, threshold))
-            }
-            (ProtocolType::Gg18, KeyType::SignChallenge) => {
-                Box::new(GG18Group::new(devices_len, threshold))
-            }
-            (ProtocolType::Frost, KeyType::SignChallenge) => {
-                Box::new(FROSTGroup::new(devices_len, threshold))
-            }
-            (ProtocolType::Musig2, KeyType::SignChallenge) => {
-                Box::new(MuSig2Group::new(devices_len))
-            }
-            (ProtocolType::Elgamal, KeyType::Decrypt) => {
-                Box::new(ElgamalGroup::new(devices_len, threshold))
-            }
-            _ => {
-                warn!(
-                    "Protocol {:?} does not support {:?} key type",
-                    protocol_type, key_type
-                );
-                return Err("Unsupported protocol type and key type combination".into());
-            }
-        };
->>>>>>> 8c5ca8e5
 
         if devices_len < 1 {
             warn!("Invalid number of devices {}", devices_len);
