--- conflicted
+++ resolved
@@ -7,6 +7,7 @@
 use crate::state::State;
 use hyper::client::HttpConnector;
 use hyper::Uri;
+use proto::KeyType;
 use rustls::{self, ClientConfig};
 use tokio::{sync::Mutex, try_join};
 use tonic::codegen::Arc;
@@ -100,103 +101,6 @@
     ) -> Result<rustls::client::ServerCertVerified, rustls::Error> {
         Ok(rustls::client::ServerCertVerified::assertion())
     }
-<<<<<<< HEAD
-=======
-
-    Ok(())
-}
-
-async fn request_group(
-    server: String,
-    name: String,
-    threshold: u32,
-    key_type: String,
-    device_ids: Vec<Vec<u8>>,
-) -> Result<(), String> {
-    let device_count = device_ids.len();
-    if device_count <= 1 {
-        return Err(String::from("Not enough parties to create a group"));
-    }
-
-    let mut client = MpcClient::connect(server)
-        .await
-        .map_err(|_| String::from("Unable to connect to server"))?;
-
-    let key_type = match key_type.as_str() {
-        "sign_pdf" => Ok(crate::proto::KeyType::SignPdf as i32),
-        "sign_challenge" => Ok(crate::proto::KeyType::SignChallenge as i32),
-        _ => Err("Unknown key type".to_string()),
-    }?;
-
-    let request = tonic::Request::new(crate::proto::GroupRequest {
-        name,
-        device_ids,
-        threshold,
-        protocol: crate::proto::ProtocolType::Gg18 as i32,
-        key_type,
-    });
-
-    let response = client
-        .group(request)
-        .await
-        .map_err(|_| String::from("Request failed"))?
-        .into_inner();
-
-    let task = response;
-    let task_type = match task.r#type {
-        0 => "Group",
-        1 => "Sign",
-        _ => "Unknown",
-    };
-    println!(
-        "Task {} [{}] (state {}:{})",
-        task_type,
-        hex::encode(task.id),
-        task.state,
-        task.round
-    );
-
-    Ok(())
-}
-
-async fn request_sign(
-    server: String,
-    name: String,
-    group_id: Vec<u8>,
-    data: Vec<u8>,
-) -> Result<(), String> {
-    let mut client = MpcClient::connect(server)
-        .await
-        .map_err(|_| String::from("Unable to connect to server"))?;
-
-    let request = tonic::Request::new(crate::proto::SignRequest {
-        name,
-        group_id,
-        data,
-    });
-
-    let response = client
-        .sign(request)
-        .await
-        .map_err(|_| String::from("Request failed"))?
-        .into_inner();
-
-    let task = response;
-    let task_type = match task.r#type {
-        0 => "Group",
-        1 => "Sign",
-        _ => "Unknown",
-    };
-    println!(
-        "Task {} [{}] (state {}:{})",
-        task_type,
-        hex::encode(task.id),
-        task.state,
-        task.round
-    );
-
-    Ok(())
->>>>>>> dde8c058
 }
 
 #[tokio::main]
@@ -320,21 +224,29 @@
                     );
                 }
             }
-<<<<<<< HEAD
-            Commands::RequestGroup { name, device_ids } => {
+            Commands::RequestGroup {
+                name,
+                threshold,
+                key_type,
+                device_ids,
+            } => {
                 let device_ids: Vec<_> =
                     device_ids.iter().map(|x| hex::decode(x).unwrap()).collect();
                 let device_count = device_ids.len();
-                if device_count <= 1 {
+                if device_ids.len() <= 1 {
                     return Err(String::from("Not enough parties to create a group"));
                 }
 
                 let request = tonic::Request::new(crate::proto::GroupRequest {
                     name,
                     device_ids,
-                    threshold: device_count as u32,
+                    threshold,
                     protocol: crate::proto::ProtocolType::Gg18 as i32,
-                    key_type: crate::proto::KeyType::SignPdf as i32,
+                    key_type: match key_type.as_str() {
+                        "sign_pdf" => KeyType::SignPdf,
+                        "sign_challenge" => KeyType::SignChallenge,
+                        _ => panic!("Incorrect key type"),
+                    } as i32,
                 });
 
                 let response = client
@@ -356,16 +268,6 @@
                     task.state,
                     task.round
                 );
-=======
-            Commands::RequestGroup {
-                name,
-                threshold,
-                key_type,
-                device_ids,
-            } => {
-                let device_ids = device_ids.iter().map(|x| hex::decode(x).unwrap()).collect();
-                request_group(server, name, threshold, key_type, device_ids).await
->>>>>>> dde8c058
             }
             Commands::RequestSignPdf {
                 name,
@@ -407,7 +309,32 @@
             } => {
                 let group_id = hex::decode(group_id).unwrap();
                 let data = hex::decode(data).unwrap();
-                request_sign(server, name, group_id, data).await
+
+                let request = tonic::Request::new(crate::proto::SignRequest {
+                    name,
+                    group_id,
+                    data,
+                });
+
+                let response = client
+                    .sign(request)
+                    .await
+                    .map_err(|_| String::from("Request failed"))?
+                    .into_inner();
+
+                let task = response;
+                let task_type = match task.r#type {
+                    0 => "Group",
+                    1 => "Sign",
+                    _ => "Unknown",
+                };
+                println!(
+                    "Task {} [{}] (state {}:{})",
+                    task_type,
+                    hex::encode(task.id),
+                    task.state,
+                    task.round
+                );
             }
         }
         Ok(())
